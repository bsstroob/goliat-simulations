import os
from typing import TYPE_CHECKING

import numpy as np

from .base_setup import BaseSetup

if TYPE_CHECKING:
    from logging import Logger

    from ..antenna import Antenna
    from ..config import Config


class PlacementSetup(BaseSetup):
    def __init__(
        self,
        config: "Config",
        phantom_name: str,
        frequency_mhz: int,
        scenario_name: str,
        position_name: str,
        orientation_name: str,
        antenna: "Antenna",
        verbose_logger: "Logger",
        progress_logger: "Logger",
        free_space: bool = False,
    ):
        super().__init__(config, verbose_logger, progress_logger)
        self.phantom_name = phantom_name
        self.frequency_mhz = frequency_mhz
        self.base_placement_name = scenario_name
        self.position_name = position_name
        self.orientation_name = orientation_name
        self.placement_name = f"{scenario_name}_{position_name}_{orientation_name}"
        self.antenna = antenna
        self.free_space = free_space

        import XCoreMath

        self.XCoreMath = XCoreMath

    def place_antenna(self):
        """Places and orients the antenna using a single composed transformation."""
        self._log(
            f"--- Starting Placement: {self.base_placement_name} - {self.position_name} - {self.orientation_name} ---",
            log_type="header",
        )

        phantom_definition = self.config.get_phantom_definition(
            self.phantom_name.lower()
        )
        if not self.free_space and not phantom_definition.get("placements", {}).get(
            f"do_{self.base_placement_name}"
        ):
            self._log(
                f"Placement '{self.base_placement_name}' is disabled in the configuration.",
                log_type="info",
            )
            return

        base_target_point, orientation_rotations, position_offset = (
            self._get_placement_details()
        )

        # Import antenna model
        antenna_path = self.antenna.get_centered_antenna_path(
            os.path.join(self.config.base_dir, "data", "antennas", "centered")
        )
        imported_entities = list(self.model.Import(antenna_path))

        antenna_group = next(
            (
                e
                for e in imported_entities
                if "Antenna" in e.Name and "bounding box" not in e.Name
            ),
            None,
        )
        bbox_entity = next(
            (e for e in imported_entities if "bounding box" in e.Name), None
        )

        if not antenna_group:
            raise RuntimeError("Could not find imported antenna group.")

        # Find the "Ground" entity/entities ("PCB" of the phone excl. IFA antenna)
        ground_entities = [
<<<<<<< HEAD
            e for e in antenna_group.Entities if "Ground" in e.Name
=======
            e for e in antenna_group.Entities if "Ground" in e.Name or "Substrate" in e.Name
>>>>>>> 9c33237a
        ]

        # Rename the entities to include the placement name for uniqueness
        antenna_group.Name = f"{antenna_group.Name} ({self.placement_name})"
        if bbox_entity:
            bbox_entity.Name = f"{bbox_entity.Name} ({self.placement_name})"

        entities_to_transform = (
            [antenna_group, bbox_entity] if bbox_entity else [antenna_group]
        )

        # --- Transformation Composition ---
        self._log("Composing final transformation...", log_type="progress")

        # Start with an identity transform
        final_transform = self.XCoreMath.Transform()

        # 1. Stand-up Rotation
        rot_stand_up = self.XCoreMath.Rotation(
            self.XCoreMath.Vec3(1, 0, 0), np.deg2rad(90)
        )
        final_transform = rot_stand_up * final_transform

        # 2. Base translation to antenna reference point (speaker output of the mock-up phone)
        reference_target_point = self._get_speaker_reference(ground_entities, upright_transform=final_transform)
        base_translation = self.XCoreMath.Translation(reference_target_point)
        final_transform = base_translation * final_transform

        # Special rotation for 'by_cheek' to align with YZ plane
        if self.base_placement_name.startswith("by_cheek"):
            self._log("Applying 'by_cheek' specific Z-rotation.", log_type="info")
            rot_z_cheek = self.XCoreMath.Rotation(
                self.XCoreMath.Vec3(0, 0, 1), np.deg2rad(-90)
            )
            final_transform = rot_z_cheek * final_transform

        # 3. Orientation Twist
        if orientation_rotations:
            for rot in orientation_rotations:
                axis_map = {
                    "X": self.XCoreMath.Vec3(1, 0, 0),
                    "Y": self.XCoreMath.Vec3(0, 1, 0),
                    "Z": self.XCoreMath.Vec3(0, 0, 1),
                }
                rot_twist = self.XCoreMath.Rotation(
                    axis_map[rot["axis"].upper()], np.deg2rad(rot["angle_deg"])
                )
                final_transform = rot_twist * final_transform

        # 4. Final Translation
        final_target_point = self.model.Vec3(
            base_target_point[0] + position_offset[0],
            base_target_point[1] + position_offset[1],
            base_target_point[2] + position_offset[2],
        )
        translation_transform = self.XCoreMath.Translation(final_target_point)
        final_transform = translation_transform * final_transform

        # --- Apply the single, composed transform ---
        self._log("Applying final composed transform.", log_type="progress")
        for entity in entities_to_transform:
            entity.ApplyTransform(final_transform)

        self._log("--- Transformation Sequence Complete ---", log_type="success")

    def _get_placement_details(self) -> tuple:
        """Calculates the target point, offset, and orientation rotations."""
        if self.free_space:
            return self.model.Vec3(0, 0, 0), [], [0, 0, 0]

        scenario = self.config.get_placement_scenario(self.base_placement_name)
        if not scenario:
            raise ValueError(
                f"Placement scenario '{self.base_placement_name}' not defined."
            )

        position_offset = scenario["positions"].get(self.position_name, [0, 0, 0])
        orientation_rotations = (
            scenario["orientations"].get(self.orientation_name, []).copy()
        )

        all_entities = self.model.AllEntities()
        phantom_definition = self.config.get_phantom_definition(
            self.phantom_name.lower()
        )
        placements_config = phantom_definition.get("placements", {})
        base_target_point = self.model.Vec3(0, 0, 0)

        if self.base_placement_name == "front_of_eyes":
            eye_entities = [
                e for e in all_entities if "Eye" in e.Name or "Cornea" in e.Name
            ]
            if not eye_entities:
                raise ValueError(
                    "No eye or cornea entities found for 'Eyes' placement."
                )
            eye_bbox_min, eye_bbox_max = self.model.GetBoundingBox(eye_entities)
            distance = placements_config.get("distance_from_eye", 200)
            phantom_reference = scenario.get("phantom_reference", None) # get name of phantom reference point from config
            vector_from_2D_eyes_center = placements_config.get(phantom_reference, [0, 0, 0]) # center of the belly by default
            base_target_point[0] = (eye_bbox_min[0] + eye_bbox_max[0]) / 2.0 + vector_from_2D_eyes_center[0]
            base_target_point[1] = eye_bbox_max[1] + vector_from_2D_eyes_center[1] + distance
            base_target_point[2] = (eye_bbox_min[2] + eye_bbox_max[2]) / 2.0 + vector_from_2D_eyes_center[2]

        elif self.base_placement_name.startswith("by_cheek"):
            # Find ear and mouth entities
            ear_skin = next(
                (
                    e
                    for e in all_entities
                    if hasattr(e, "Name") and e.Name == "Ear_skin"
                ),
                None,
            )

            lips_point = phantom_definition.get("lips")

            if not ear_skin or not lips_point:
                raise ValueError(
                    "Could not find 'Ear_skin' entity or 'lips' definition for 'Cheek' placement."
                )

            # Get center points
            ear_bbox_min, ear_bbox_max = self.model.GetBoundingBox([ear_skin])

            ear_center = self.XCoreMath.Vec3(
                (ear_bbox_min[0] + ear_bbox_max[0]) / 2.0,
                (ear_bbox_min[1] + ear_bbox_max[1]) / 2.0,
                (ear_bbox_min[2] + ear_bbox_max[2]) / 2.0,
            )
            mouth_center = self.XCoreMath.Vec3(
                lips_point[0], lips_point[1], lips_point[2]
            )

            # Calculate angle for base alignment
            direction_vector = mouth_center - ear_center
            # Angle in YZ plane is rotation around X-axis
            angle_rad = np.arctan2(direction_vector[2], direction_vector[1])
            angle_deg = np.rad2deg(angle_rad)

            # The phone should be perpendicular to this line, so add 90 degrees
            base_rotation_deg = angle_deg + 90
            self._log(
                f"Calculated base rotation for cheek alignment: {base_rotation_deg:.2f} degrees around X-axis.",
                log_type="info",
            )

            # Add this as a new base rotation
            base_rotation = {"axis": "X", "angle_deg": base_rotation_deg}
            orientation_rotations.insert(0, base_rotation)

            # Set the target point based on the ear
            distance = placements_config.get("distance_from_cheek", 8)
            phantom_reference = scenario.get("phantom_reference", None) # get name of phantom reference point from config
            vector_from_2D_ear_center = phantom_definition.get(phantom_reference, [0, 0, 0]) # center of the ear by default
            base_target_point[0] = ear_bbox_max[0] + vector_from_2D_ear_center[0] + distance
            base_target_point[1] = ear_center[1] + vector_from_2D_ear_center[1]
            base_target_point[2] = ear_center[2] + vector_from_2D_ear_center[2]

        elif self.base_placement_name == "by_belly":
            trunk_bbox_name = f"{self.phantom_name.lower()}_Trunk_BBox"
            trunk_bbox = next(
                (
                    e
                    for e in all_entities
                    if hasattr(e, "Name") and e.Name == trunk_bbox_name
                ),
                None,
            )
            if not trunk_bbox:
                raise ValueError(
                    f"Could not find '{trunk_bbox_name}' entity for 'Belly' placement."
                )

            belly_bbox_min, belly_bbox_max = self.model.GetBoundingBox([trunk_bbox])
            distance = placements_config.get("distance_from_belly", 50)
            phantom_reference = scenario.get("phantom_reference", None) # get name of phantom reference point from config
            vector_from_2D_belly_center = phantom_definition.get(phantom_reference, [0, 0, 0]) # center of the belly by default
            base_target_point[0] = (belly_bbox_min[0] + belly_bbox_max[0]) / 2.0 + vector_from_2D_belly_center[0]
            base_target_point[1] = belly_bbox_max[1] + vector_from_2D_belly_center[1] + distance
            base_target_point[2] = (belly_bbox_min[2] + belly_bbox_max[2]) / 2.0 + + vector_from_2D_belly_center[2]

        else:
            raise ValueError(f"Invalid base placement name: {self.base_placement_name}")

        return base_target_point, orientation_rotations, position_offset

    def _get_speaker_reference(self, ground_entities, upright_transform):
        """
        Function to find the speaker output reference location on the phone.
        CAUTION: only works when the mock-up phone is in upright position in XZ-plane ("Stand-up") after applying transform!
        """

        if not ground_entities:
            raise ValueError(
                "No antenna 'Ground' entities found to calculate 'speaker' reference point."
            )
        
        # Get Ground/PCB bounding box
        ground_bbox_min, ground_bbox_max = self.model.GetBoundingBox(ground_entities, transform=upright_transform)
        
        # Find the speaker reference point
        scenario = self.config.get_placement_scenario(self.base_placement_name)
        distance_from_top = scenario["antenna_reference"].get("distance_from_top", 10) # speaker at 10 mm from top by deafault
        reference_target_point = self.model.Vec3(
            (ground_bbox_min[0] + ground_bbox_max[0]) / 2.0, # horizontal center of the phone
            (ground_bbox_min[1] + ground_bbox_max[1]) / 2.0, # depth center of the phone
            -(ground_bbox_max[2] - distance_from_top) # distance_from_top below (vertical) top part of phone, negative for transform to that position
        )
        
        return reference_target_point<|MERGE_RESOLUTION|>--- conflicted
+++ resolved
@@ -86,11 +86,7 @@
 
         # Find the "Ground" entity/entities ("PCB" of the phone excl. IFA antenna)
         ground_entities = [
-<<<<<<< HEAD
-            e for e in antenna_group.Entities if "Ground" in e.Name
-=======
             e for e in antenna_group.Entities if "Ground" in e.Name or "Substrate" in e.Name
->>>>>>> 9c33237a
         ]
 
         # Rename the entities to include the placement name for uniqueness
